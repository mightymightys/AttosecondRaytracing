"""
Provides classes for different mirror surfaces, which are types of optics.

Think of these as the z-coordinates on top of the x-y-grid provided by the ART.ModuleSupport.Support.

Also provides the function *ReflectionMirrorRayList* that returns the rays reflected on
the mirror. Rays that do not hit the support are not propagated any further.

![Illustration the Mirror-class.](Mirror.svg)



Created in 2019

@author: Anthony Guillaume and Stefan Haessler and Charles Bourassin-Bouchet
"""
# %% Modules

import numpy as np
import ART.ModuleGeometry as mgeo
import math

# %%


def _IntersectionRayMirror(PointMirror, ListPointIntersectionMirror):
    """When the ray has pierced the mirror twice, select the first point, otherwise just keep that one."""
    if len(ListPointIntersectionMirror) == 2:
        return mgeo.ClosestPoint(PointMirror, ListPointIntersectionMirror[0], ListPointIntersectionMirror[1])
    elif len(ListPointIntersectionMirror) == 1:
        return ListPointIntersectionMirror[0]
    else:
        return None


# %%############################################################################
class MirrorPlane:
    """
    A plane mirror.

    Attributes
    ----------
        support : ART.ModuleSupport.Support
            Mirror support
        type : str = 'Plane Mirror'
            Human readable mirror type
    Methods
    -------
        MirrorPlane.get_normal(Point)

        MirrorPlane.get_centre()

        MirrorPlane.get_grid3D(NbPoints)
    """

    def __init__(self, Support):
        """
        Create a plane mirror on a given Support.

        Parameters
        ----------
            Support : ART.ModuleSupport.Support

        """
        self.support = Support
        self.type = "Plane Mirror"

    def _get_intersection(self, Ray):
        """Return the intersection point between Ray and the xy-plane."""
        t = -Ray.point[2] / Ray.vector[2]
        Intersect = Ray.vector * t + Ray.point
        if t > 0 and self.support._IncludeSupport(Intersect):
            PointIntersection = Ray.vector * t + Ray.point
        else:
            PointIntersection = None

        return PointIntersection

    def get_normal(self, Point: np.ndarray):
        """Return normal unit vector in point 'Point' on the plane mirror."""
        Normal = np.array([0, 0, 1])
        return Normal

    def get_centre(self):
        """Return 3D coordinates of the point on the mirror surface at the center of its support."""
        return np.array([0, 0, 0])

    def get_grid3D(self, NbPoint: int, **kwargs):
        """
        Get grid of points on mirror surface.

        Returns list of numpy-arrays containing the 3D-coordinates of points in the mirror surface,
        sampling the support in a number NbPoints of points.
        """
        E = "edges" in kwargs and kwargs["edges"]
        ListCoordXYZ = []
        contour = int(round(0.1 * NbPoint))
        contours = self.support._Contour_points(contour, **kwargs)
        if E:
            contours, contour_edges = contours
        ListCoordXY = contours + self.support._get_grid(NbPoint - contour)
        for k in ListCoordXY:
            z = 0
            ListCoordXYZ.append(np.array([k[0], k[1], z]))
        if E:
            return ListCoordXYZ, contour_edges

        return ListCoordXYZ


# %%############################################################################
class MirrorSpherical:
    """
    Spherical mirror surface with eqn. $x^2 + y^2 + z^2  = R^2$, where $R$ is the radius.

    ![Illustration of a spherical mirror.](sphericalmirror.svg)

    Attributes
    ----------
        radius : float
            Radius of curvature. A postive value for concave mirror, a negative value for a convex mirror.

        support : ART.ModuleSupport.Support

        type : str SphericalCC Mirror' or SphericalCX Mirror'

    Methods
    -------
        MirrorSpherical.get_normal(Point)

        MirrorSpherical.get_centre()

        MirrorSpherical.get_grid3D(NbPoints)

    """

    def __init__(self, Radius, Support):
        """
        Construct a spherical mirror.

        Parameters
        ----------
            Radius : float
                The radius of curvature in mm. A postive value for concave mirror, a negative value for a convex mirror.

            Support : ART.ModuleSupport.Support

        """
        if Radius < 0:
            self.type = "SphericalCX Mirror"
            self.radius = -Radius
        else:
            self.type = "SphericalCC Mirror"
            self.radius = Radius

        self.support = Support

    def _get_intersection(self, Ray):
        """Return the intersection point between the ray and the sphere."""
        a = np.dot(Ray.vector, Ray.vector)
        b = 2 * np.dot(Ray.vector, Ray.point)
        c = np.dot(Ray.point, Ray.point) - self.radius**2

        Solution = mgeo.SolverQuadratic(a, b, c)
        Solution = mgeo.KeepPositiveSolution(Solution)

        ListPointIntersection = []
        for t in Solution:
            Intersect = Ray.vector * t + Ray.point
            if Intersect[2] < 0 and self.support._IncludeSupport(Intersect):
                ListPointIntersection.append(Intersect)

        return _IntersectionRayMirror(Ray.point, ListPointIntersection)

    def get_normal(self, Point):
        """Return the normal unit vector on the spherical surface at point Point."""
        Gradient = Point
        return mgeo.Normalize(-Gradient)

    def get_centre(self):
        """Return 3D coordinates of the point on the mirror surface at the center of its support."""
        return np.array([0, 0, -self.radius])

    def get_grid3D(self, NbPoint, **kwargs):
        """
        Get grid of points on mirror surface.

        Returns list of numpy-arrays containing the 3D-coordinates of points in the mirror surface,
        sampling the support in a number NbPoints of points.
        """
        E = "edges" in kwargs and kwargs["edges"]
        ListCoordXYZ = []
        contour = int(round(0.1 * NbPoint))
        contours = self.support._Contour_points(contour, **kwargs)
        if E:
            contours, contour_edges = contours
        ListCoordXY = contours + self.support._get_grid(NbPoint - contour)
        for k in ListCoordXY:
            z = -np.sqrt(self.radius**2 - (k[0] ** 2 + k[1] ** 2))
            ListCoordXYZ.append(np.array([k[0], k[1], z]))
        if E:
            return ListCoordXYZ, contour_edges
        return ListCoordXYZ


# %%############################################################################
class MirrorParabolic:
<<<<<<< HEAD
    r"""
    A paraboloid with vertex at the origin $O=[0,0,0]$ and symmetry axis z.

    Its eqn. is therefore $z = \frac{1}{4f}[(x)^2 + y^2]$ where $f$ is the focal
    lenght of the *mother* parabola (i.e. measured from its center at $O$ to the focal point $F$).

=======
    """ 
    A paraboloid with vertex at the origin $O=[0,0,0]$ and symmetry axis z:  
    $z = \\frac{1}{4f}[x^2 + y^2]$ where $f$ is the focal lenght of the *mother*
    parabola (i.e. measured from its center at $O$ to the focal point $F$).
    
>>>>>>> 5b4fda65
    The center of the support is shifted along the x-direction by the off-axis distance $x_c$.
    This leads to an *effective focal length* $f_\mathrm{eff}$, measured from the shifted center
    of the support  $P$ to the focal point $F$.
    It is related to the mother focal length by $f = f_\\mathrm{eff} \cos^2(\alpha/2) $,
    or equivalently $ p = 2f = f_\mathrm{eff} (1+\\cos\\alpha)$, where $\\alpha$
    is the off-axis angle, and $p = 2f$ is called the semi latus rectum.

    Another useful relationship is that between the off-axis distance and the resulting
    off-axis angle: $x_c = 2 f \tan(\alpha/2)$.


    ![Illustration of a parabolic mirror.](../docs/parabola.svg)

    Attributes
    ----------
        offaxisangle : float
            Off-axis angle of the parabola. Modifying this also updates p, keeping feff constant.
            Attention: The off-axis angle must be *given in degrees*, but is stored and will be *returned in radian* !

        feff : float
            Effective focal length of the parabola in mm. Modifying this also updates p, keeping offaxisangle constant.

        p : float
            Semi latus rectum of the parabola in mm. Modifying this also updates feff, keeping offaxisangle constant.

        support : ART.ModuleSupport.Support

        type : str 'Parabolic Mirror'.

    Methods
    -------
        MirrorParabolic.get_normal(Point)

        MirrorParabolic.get_centre()

        MirrorParabolic.get_grid3D(NbPoints)

    """

    def __init__(self, FocalEffective: float, OffAxisAngle: float, Support):
        """
        Initialise an Parabolic mirror.

        Parameters
        ----------
            FocalEffective : float
                Effective focal length of the parabola in mm.

            OffAxisAngle : float
                Off-axis angle *in degrees* of the parabola.

            Support : ART.ModuleSupport.Support

        """
        self._offaxisangle = np.deg2rad(OffAxisAngle)
        self.support = Support
        self.type = "Parabolic Mirror"
        self._feff = FocalEffective  # effective focal length
        self._p = FocalEffective * (
            1 + np.cos(self.offaxisangle)
        )  # semi latus rectum, =2*focal length of mother parabola

    @property
    def offaxisangle(self):
        return self._offaxisangle

    @offaxisangle.setter
    def offaxisangle(self, OffAxisAngle):
        self._offaxisangle = np.deg2rad(OffAxisAngle)  # store (and later return) in radians!
        self._p = self._feff * (1 + np.cos(self._offaxisangle))  # make sure to always update p

    @property
    def offaxisangle(self):
        """Return off-axis angle of parabolic mirror."""
        return self._offaxisangle

    @offaxisangle.setter
    def offaxisangle(self, OffAxisAngle):
        self._offaxisangle = np.deg2rad(OffAxisAngle)
        self._p = self._feff * (1 + np.cos(self._offaxisangle))  # make sure to always update p

    @property
    def feff(self):
        """Get effective focal length."""
        return self._feff

    @feff.setter
    def feff(self, FocalEffective):
        self._feff = FocalEffective
        self._p = self._feff * (1 + np.cos(self._offaxisangle))  # make sure to always update p

    @property
    def p(self):
        """Get simi-latus-rectum."""
        return self._p

    @p.setter
    def p(self, SemiLatusRectum):
        self._p = SemiLatusRectum
        self._feff = self._p / (1 + np.cos(self._offaxisangle))  # make sure to always update feff

    def _get_intersection(self, Ray):
        """Return the intersection point between the ray and the parabola."""
        ux = Ray.vector[0]
        uy = Ray.vector[1]
        uz = Ray.vector[2]
        xA = Ray.point[0]
        yA = Ray.point[1]
        zA = Ray.point[2]

        da = ux**2 + uy**2
        db = 2 * (ux * xA + uy * yA) - 2 * self._p * uz
        dc = xA**2 + yA**2 - 2 * self._p * zA

        Solution = mgeo.SolverQuadratic(da, db, dc)
        Solution = mgeo.KeepPositiveSolution(Solution)

        ListPointIntersection = []
        for t in Solution:
            Intersect = Ray.vector * t + Ray.point
            if self.support._IncludeSupport(Intersect - self.get_centre()):
                ListPointIntersection.append(Intersect)

        return _IntersectionRayMirror(Ray.point, ListPointIntersection)

    def get_normal(self, Point):
        """Return the normal unit vector on the paraboloid surface at point Point."""
        Gradient = np.zeros(3)
        Gradient[0] = -Point[0]
        Gradient[1] = -Point[1]
        Gradient[2] = self._p
        return mgeo.Normalize(Gradient)

    def get_centre(self):
        """Return 3D coordinates of the point $P$ on the mirror surface at the center of its support."""
        return np.array(
            [self.feff * np.sin(self.offaxisangle), 0, self._p * 0.5 - self.feff * np.cos(self.offaxisangle)]
        )

    def get_grid3D(self, NbPoint, **kwargs):
        """
        Get grid of points on mirror surface.

        Returns list of numpy-arrays containing the 3D-coordinates of points in the mirror surface,
        sampling the support in a number NbPoints of points.
        """
        E = "edges" in kwargs and kwargs["edges"]
        ListCoordXYZ = []
        contour = int(round(0.1 * NbPoint))
        contours = self.support._Contour_points(contour, **kwargs)
        if E:
            contours, contour_edges = contours
        ListCoordXY = contours + self.support._get_grid(NbPoint - contour)
        xc = self.feff * np.sin(self.offaxisangle)
        for k in ListCoordXY:
            z = ((k[0] + xc) ** 2 + k[1] ** 2) / 2 / self._p
            ListCoordXYZ.append(np.array([k[0] + xc, k[1], z]))
        if E:
            return ListCoordXYZ, contour_edges
        return ListCoordXYZ


# %%############################################################################
class MirrorToroidal:
    r"""
    Toroidal mirror surface with eqn.$(\sqrt{x^2+z^2}-R)^2 + y^2 = r^2$ where $R$ and $r$ the major and minor radii.

    ![Illustration of a toroidal mirror.](toroidal.svg)

    Attributes
    ----------
        majorradius : float
            Major radius of the toroid in mm.

        minorradius : float
            Minor radius of the toroid in mm.

        support : ART.ModuleSupport.Support

        type : str 'Toroidal Mirror'.

    Methods
    -------
        MirrorToroidal.get_normal(Point)

        MirrorToroidal.get_centre()

        MirrorToroidal.get_grid3D(NbPoints)

    """

    def __init__(self, MajorRadius, MinorRadius, Support):
        """
        Construct a toroidal mirror.

        Parameters
        ----------
            MajorRadius : float
                Major radius of the toroid in mm.

            MinorRadius : float
                Minor radius of the toroid in mm.

            Support : ART.ModuleSupport.Support

        """
        self.majorradius = MajorRadius
        self.minorradius = MinorRadius
        self.support = Support
        self.type = "Toroidal Mirror"

    def _get_intersection(self, Ray):
        """Return the intersection point between Ray and the toroidal mirror surface."""
        ux = Ray.vector[0]
        uz = Ray.vector[2]
        xA = Ray.point[0]
        zA = Ray.point[2]

        G = 4.0 * self.majorradius**2 * (ux**2 + uz**2)
        H = 8.0 * self.majorradius**2 * (ux * xA + uz * zA)
        I = 4.0 * self.majorradius**2 * (xA**2 + zA**2)
        J = np.dot(Ray.vector, Ray.vector)
        K = 2.0 * np.dot(Ray.vector, Ray.point)
        L = np.dot(Ray.point, Ray.point) + self.majorradius**2 - self.minorradius**2

        a = J**2
        b = 2 * J * K
        c = 2 * J * L + K**2 - G
        d = 2 * K * L - H
        e = L**2 - I

        Solution = mgeo.SolverQuartic(a, b, c, d, e)
        Solution = mgeo.KeepPositiveSolution(Solution)

        ListPointIntersection = []
        for t in Solution:
            Intersect = Ray.vector * t + Ray.point
            if Intersect[2] < -self.majorradius and self.support._IncludeSupport(Intersect):  # For realistic mirror
                ListPointIntersection.append(Intersect)

        return _IntersectionRayMirror(Ray.point, ListPointIntersection)

    def get_normal(self, Point):
        """Return the normal unit vector on the toroidal surface at point Point."""
        x = Point[0]
        y = Point[1]
        z = Point[2]
        A = self.majorradius**2 - self.minorradius**2

        Gradient = np.zeros(3)
        Gradient[0] = 4 * (x**3 + x * y**2 + x * z**2 + x * A) - 8 * x * self.majorradius**2
        Gradient[1] = 4 * (y**3 + y * x**2 + y * z**2 + y * A)
        Gradient[2] = 4 * (z**3 + z * x**2 + z * y**2 + z * A) - 8 * z * self.majorradius**2

        return mgeo.Normalize(-Gradient)

    def get_centre(self):
        """Return 3D coordinates of the point on the mirror surface at the center of its support."""
        return np.array([0, 0, -self.majorradius - self.minorradius])

    def get_grid3D(self, NbPoint, **kwargs):
        """
        Get grid of points on mirror surface.

        Returns list of numpy-arrays containing the 3D-coordinates of points in the mirror surface,
        sampling the support in a number NbPoints of points.
        """
        E = "edges" in kwargs and kwargs["edges"]
        ListCoordXYZ = []
        contour = int(round(0.1 * NbPoint))
        contours = self.support._Contour_points(contour, **kwargs)
        if E:
            contours, contour_edges = contours
        ListCoordXY = contours + self.support._get_grid(NbPoint - contour)
        for k in ListCoordXY:
            z = -np.sqrt((np.sqrt(self.minorradius**2 - k[1] ** 2) + self.majorradius) ** 2 - k[0] ** 2)
            ListCoordXYZ.append(np.array([k[0], k[1], z]))
        if E:
            return ListCoordXYZ, contour_edges
        return ListCoordXYZ


# %%


def ReturnOptimalToroidalRadii(Focal: float, AngleIncidence: float) -> (float, float):
    """
    Get optimal parameters for a toroidal mirror.

    Useful helper function to get the optimal major and minor radii for a toroidal mirror to achieve a
    focal length 'Focal' with an angle of incidence 'AngleIncidence' and with vanishing astigmatism.

    Parameters
    ----------
        Focal : float
            Focal length in mm.

        AngleIncidence : int
            Angle of incidence in degrees.

    Returns
    -------
        OptimalMajorRadius, OptimalMinorRadius : float, float.
    """
    AngleIncidenceRadian = AngleIncidence * np.pi / 180
    OptimalMajorRadius = 2 * Focal * (1 / np.cos(AngleIncidenceRadian) - np.cos(AngleIncidenceRadian))
    OptimalMinorRadius = 2 * Focal * np.cos(AngleIncidenceRadian)
    return OptimalMajorRadius, OptimalMinorRadius


# %%############################################################################
class MirrorEllipsoidal:
    """
    Ellipdoidal mirror surface with eqn. $(x/a)^2 + (y/b)^2 + (z/b)^2 = 1$, where $a$ and $b$ are semi major and semi minor axes.

    ![Illustration of a ellipsoidal mirror.](ellipsoid.svg)

    Attributes
    ----------
        a : float
            Semi major axis of the ellipsoid in mm.

        b : float
            Semi minor axis of the ellipsoid in mm.

        support : ART.ModuleSupport.Support

        type : str 'Ellipsoidal Mirror'.

    Methods
    -------
        MirrorEllipsoidal.get_normal(Point)

        MirrorEllipsoidal.get_centre()

        MirrorEllipsoidal.get_grid3D(NbPoints)

    """

    def __init__(self, Support, SemiMajorAxis=None, SemiMinorAxis=None, OffAxisAngle=None, f_object=None, f_image=None):
        """
        Generate an ellipsoidal mirror with given parameters.

        Depending on the parameters provided by the vendor, you can either specify:
            - the Semi Major and Semi Minor axes (default)
            - The object and image distances
        You can also specify the Off-Axis angle in degrees. Keep in mind that its value will be stored and returned in radian.

        Parameters
        ----------
        Support : TYPE
            ART.ModuleSupport.Support.
        SemiMajorAxis : float
            Semi major axis of the ellipsoid in mm..
        SemiMinorAxis : float
            Semi minor axis of the ellipsoid in mm..
        OffAxisAngle : float
            Off-axis angle of the mirror in mm. Defined as the angle at the centre of the mirror between the two foci..
        f_object : float
            Object focal distance in mm.
        f_image : float
            Image focal distance in mm.
        """
        self.type = "Ellipsoidal Mirror"
        self.support = Support
        self.a = None
        self.b = None
        self._offaxisangle = None
        if SemiMajorAxis is not None and SemiMinorAxis is not None:
            self.a = SemiMajorAxis
            self.b = SemiMinorAxis
        if OffAxisAngle is not None:
            self._offaxisangle = np.deg2rad(OffAxisAngle)
            if f_object is not None and f_image is not None:
                f_o = f_object
                f_i = f_image
                foci_sq = f_o**2 + f_i**2 - 2 * f_o * f_i * np.cos(self._offaxisangle)
                self.a = (f_i + f_o) / 2
                self.b = np.sqrt(self.a**2 - foci_sq / 4)
        else:
            if f_object is not None and f_image is not None:
                f_o = f_object
                f_i = f_image
                if self.a is not None and self.b is not None:
                    foci = 2 * np.sqrt(self.a**2 - self.b**2)
                    self._offaxisangle = np.arccos((f_i**2 + f_o**2 - foci**2) / (2 * f_i * f_o))

            elif self.a is not None and self.b is not None:
                foci = 2 * np.sqrt(self.a**2 - self.b**2)
                f = self.a
                self._offaxisangle = np.arccos(1 - foci**2 / (2 * f**2))
        if self.a is None or self.b is None or self._offaxisangle is None:
            raise ValueError("Invalid mirror parameters")

    def _get_intersection(self, Ray):
        """Return the intersection point between Ray and the ellipsoidal mirror surface."""
        ux, uy, uz = Ray.vector
        xA, yA, zA = Ray.point

        da = (uy**2 + uz**2) / self.b**2 + (ux / self.a) ** 2
        db = 2 * ((uy * yA + uz * zA) / self.b**2 + (ux * xA) / self.a**2)
        dc = (yA**2 + zA**2) / self.b**2 + (xA / self.a) ** 2 - 1

        Solution = mgeo.SolverQuadratic(da, db, dc)
        Solution = mgeo.KeepPositiveSolution(Solution)

        ListPointIntersection = []
        C = self.get_centre()
        for t in Solution:
            Intersect = Ray.vector * t + Ray.point
            if Intersect[2] < 0 and self.support._IncludeSupport(Intersect - C):
                ListPointIntersection.append(Intersect)

        return _IntersectionRayMirror(Ray.point, ListPointIntersection)

    def get_normal(self, Point):
        """Return the normal unit vector on the ellipsoidal surface at point Point."""
        Gradient = np.zeros(3)

        Gradient[0] = -Point[0] / self.a**2
        Gradient[1] = -Point[1] / self.b**2
        Gradient[2] = -Point[2] / self.b**2

        return mgeo.Normalize(Gradient)

    def get_centre(self):
        """Return 3D coordinates of the point on the mirror surface at the center of its support."""
        foci = 2 * np.sqrt(self.a**2 - self.b**2)
        h = -foci / 2 / np.tan(self._offaxisangle)
        R = np.sqrt(foci**2 / 4 + h**2)
        sign = 1
        if math.isclose(self._offaxisangle, np.pi / 2):
            h = 0
        elif self._offaxisangle > np.pi / 2:
            h = -h
            sign = -1
        a = 1 - self.a**2 / self.b**2
        b = -2 * h
        c = self.a**2 + h**2 - R**2
        z = (-b + sign * np.sqrt(b**2 - 4 * a * c)) / (2 * a)
        if math.isclose(z**2, self.b**2):
            return np.array([0, 0, -self.b])
        x = self.a * np.sqrt(1 - z**2 / self.b**2)
        centre = np.array([x, 0, sign * z])
        return centre

    def get_grid3D(self, NbPoint, **kwargs):
        """
        Get grid of points on mirror surface.

        Returns list of numpy-arrays containing the 3D-coordinates of points in the mirror surface,
        sampling the support in a number NbPoints of points.
        """
        E = "edges" in kwargs and kwargs["edges"]
        ListCoordXYZ = []
        contour = int(round(0.1 * NbPoint))
        contours = self.support._Contour_points(contour, **kwargs)
        if E:
            contours, contour_edges = contours
        ListCoordXY = self.support._get_grid(NbPoint - contour)
        centre = self.get_centre()
        for i, k in enumerate(ListCoordXY):
            x = k[0] + centre[0]
            y = k[1]
            sideways = (x / self.a) ** 2 + (y / self.b) ** 2
            if sideways <= 1:
                z = -self.b * np.sqrt(1 - sideways)
                ListCoordXYZ.append(np.array([x, y, z]))
        new_contour_edges = []
        for j in contour_edges:
            new_contour_edges += [[]]
            for i in j:
                x = contours[i][0] + centre[0]
                y = contours[i][1]
                sideways = (x / self.a) ** 2 + (y / self.b) ** 2
                if sideways <= 1:
                    z = -self.b * np.sqrt(1 - sideways)
                    ListCoordXYZ.append(np.array([x, y, z]))
                    new_contour_edges[-1] += [len(ListCoordXYZ) - 1]
        if E:
            return ListCoordXYZ, new_contour_edges
        return ListCoordXYZ


# %%
def ReturnOptimalEllipsoidalAxes(Focal: float, AngleIncidence: float):
    """
    Get optimal parameters for an ellipsoidal mirror.

    Useful helper function to get the optimal major and minor axes for an ellipsoidal mirror to achieve a
    focal length 'Focal' with an angle of incidence 'AngleIncidence'.

    Parameters
    ----------
        Focal : float
            Focal length in mm.

        AngleIncidence : int
            Angle of incidence in degrees.

    Returns
    -------
        OptimalSemiMajorAxis, OptimalSemiMinorAxis : float, float.
    """
    AngleIncidenceRadian = np.deg2rad(AngleIncidence)
    OptimalSemiMajorAxis = Focal
    OptimalSemiMinorAxis = OptimalSemiMajorAxis * np.cos(AngleIncidenceRadian)
    return OptimalSemiMajorAxis, OptimalSemiMinorAxis


# %%############################################################################
class MirrorCylindrical:
    """
    Cylindrical mirror surface with eqn. $y^2 + z^2  = R^2$, where $R$ is the radius.

    Attributes
    ----------
        radius : float
            Radius of curvature. A postive value for concave mirror, a negative value for a convex mirror.

        support : ART.ModuleSupport.Support

        type : str 'Ellipsoidal Mirror'.

    Methods
    -------
        MirrorCylindrical.get_normal(Point)

        MirrorCylindrical.get_centre()

        MirrorCylindrical.get_grid3D(NbPoints)
    """

    def __init__(self, Radius, Support):
        """
        Construct a cylindrical mirror.

        Parameters
        ----------
            Radius : float
                The radius of curvature in mm. A postive value for concave mirror, a negative value for a convex mirror.

            Support : ART.ModuleSupport.Support

        """
        if Radius < 0:
            self.type = "CylindricalCX Mirror"
            self.radius = -Radius
        else:
            self.type = "CylindricalCC Mirror"
            self.radius = Radius

        self.support = Support

    def _get_intersection(self, Ray):
        """Return the intersection point between the Ray and the cylinder."""
        uy = Ray.vector[1]
        uz = Ray.vector[2]
        yA = Ray.point[1]
        zA = Ray.point[2]

        a = uy**2 + uz**2
        b = 2 * (uy * yA + uz * zA)
        c = yA**2 + zA**2 - self.radius**2

        Solution = mgeo.SolverQuadratic(a, b, c)
        Solution = mgeo.KeepPositiveSolution(Solution)

        ListPointIntersection = []
        for t in Solution:
            Intersect = Ray.vector * t + Ray.point
            if Intersect[2] < 0 and self.support._IncludeSupport(Intersect):
                ListPointIntersection.append(Intersect)

        return _IntersectionRayMirror(Ray.point, ListPointIntersection)

    def get_normal(self, Point):
        """Return the normal unit vector on the cylinder surface at point P."""
        Gradient = np.array([0, -Point[1], -Point[2]])
        return mgeo.Normalize(Gradient)

    def get_centre(self):
        """Return 3D coordinates of the point on the mirror surface at the center of its support."""
        return np.array([0, 0, -self.radius])

    def get_grid3D(self, NbPoint, **kwargs):
        """
        Get grid of points on mirror surface.

        Returns list of numpy-arrays containing the 3D-coordinates of points in the mirror surface,
        sampling the support in a number NbPoints of points.
        """
        E = "edges" in kwargs and kwargs["edges"]
        ListCoordXYZ = []
        contour = int(round(0.1 * NbPoint))
        contours = self.support._Contour_points(contour, **kwargs)
        if E:
            contours, contour_edges = contours
        ListCoordXY = contours + self.support._get_grid(NbPoint - contour)
        for k in ListCoordXY:
            z = -np.sqrt(self.radius**2 - k[1] ** 2)
            ListCoordXYZ.append(np.array([k[0], k[1], z]))
        if E:
            return ListCoordXYZ, contour_edges
        return ListCoordXYZ


# %%############################################################################
def _ReflectionMirrorRay(Mirror, PointMirror, Ray):
    """
    Return the reflected ray according to the law of reflection.

    Parameters
    ----------
        Mirror : Mirror-objectS

        PointMirror : np.ndarray
            Point of reflection on the mirror surface.

        Ray : Ray-object

    """
    PointRay = Ray.point
    VectorRay = Ray.vector
    NormalMirror = Mirror.get_normal(PointMirror)

    VectorRayReflected = mgeo.SymmetricalVector(-VectorRay, NormalMirror)

    RayReflected = Ray.copy_ray()
    RayReflected.point = PointMirror
    RayReflected.vector = VectorRayReflected
    RayReflected.incidence = mgeo.AngleBetweenTwoVectors(VectorRay, NormalMirror)
    RayReflected.path = Ray.path + (np.linalg.norm(PointMirror - PointRay),)

    return RayReflected


# %%


def ReflectionMirrorRayList(Mirror, ListRay):
    """
    Return the the reflected rays according to the law of reflection for the list of incident rays ListRay.

    Rays that do not hit the support are not further propagated.

    Updates the reflected rays' incidence angle and path.

    Parameters
    ----------
        Mirror : Mirror-object

        ListRay : list[Ray-object]

    """
    Deformed = type(Mirror) == DeformedMirror
    ListRayReflected = []
    for k in ListRay:
        PointMirror = Mirror._get_intersection(k)

        if PointMirror is not None:
            if Deformed and k.number == 0:
                M = Mirror.Mirror
            else:
                M = Mirror
            RayReflected = _ReflectionMirrorRay(M, PointMirror, k)
            ListRayReflected.append(RayReflected)
    return ListRayReflected


# %%


class DeformedMirror:
    def __init__(self, Mirror, DeformationList):
        self.Mirror = Mirror
        self.DeformationList = DeformationList
        self.type = Mirror.type
        self.support = self.Mirror.support

    def get_normal(self, PointMirror):
        #print(f"X: {PointMirror[0]}")
        base_normal = self.Mirror.get_normal(PointMirror)
        C = self.get_centre()
        defects_normals = [d.get_normal(PointMirror - C) for d in self.DeformationList]
        normal = sum(defects_normals)
        #print(PointMirror[0] / normal[0])
        return normal / np.linalg.norm(normal)

    def get_centre(self):
        return self.Mirror.get_centre()

    def get_grid3D(self, NbPoint, **kwargs):
        return self.Mirror.get_grid3D(NbPoint, **kwargs)

    def _get_intersection(self, Ray):
        Intersect = self.Mirror._get_intersection(Ray)
        if Intersect is not None:
            h = sum(D.get_offset(Intersect - self.get_centre()) for D in self.DeformationList)
            alpha = mgeo.AngleBetweenTwoVectors(-Ray.vector, self.Mirror.get_normal(Intersect))
            Intersect -= Ray.vector * h / np.cos(alpha)
        return Intersect<|MERGE_RESOLUTION|>--- conflicted
+++ resolved
@@ -205,20 +205,11 @@
 
 # %%############################################################################
 class MirrorParabolic:
-<<<<<<< HEAD
     r"""
-    A paraboloid with vertex at the origin $O=[0,0,0]$ and symmetry axis z.
-
-    Its eqn. is therefore $z = \frac{1}{4f}[(x)^2 + y^2]$ where $f$ is the focal
-    lenght of the *mother* parabola (i.e. measured from its center at $O$ to the focal point $F$).
-
-=======
-    """ 
     A paraboloid with vertex at the origin $O=[0,0,0]$ and symmetry axis z:  
-    $z = \\frac{1}{4f}[x^2 + y^2]$ where $f$ is the focal lenght of the *mother*
+    $z = \frac{1}{4f}[x^2 + y^2]$ where $f$ is the focal lenght of the *mother*
     parabola (i.e. measured from its center at $O$ to the focal point $F$).
     
->>>>>>> 5b4fda65
     The center of the support is shifted along the x-direction by the off-axis distance $x_c$.
     This leads to an *effective focal length* $f_\mathrm{eff}$, measured from the shifted center
     of the support  $P$ to the focal point $F$.
