--- conflicted
+++ resolved
@@ -645,17 +645,12 @@
     print("...rendering image of optical chain...", end="", flush=True)
     fig = pvqt.BackgroundPlotter(window_size=(1500, 500), notebook=False)
     fig.set_background('white')
-<<<<<<< HEAD
-    ray_meshes = RenderRays(RayListHistory, EndDistance, maxRays)
-    colors = generate_distinct_colors(len(ray_meshes))
-=======
     
     ray_meshes = _RenderRays(RayListHistory, EndDistance, maxRays)
     if cycle_ray_colors:
         colors = generate_distinct_colors(len(ray_meshes))
     else:
         colors = [[0.7, 0, 0]]*len(ray_meshes)
->>>>>>> 7ec8b519
     for i,ray in enumerate(ray_meshes):
         color = pv.Color(colors[i])
         fig.add_mesh(ray, color=color)
